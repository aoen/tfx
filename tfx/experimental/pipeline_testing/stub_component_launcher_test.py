--- conflicted
+++ resolved
@@ -131,15 +131,8 @@
     # verify whether base stub executor substitution works
     mock_publisher.return_value.publish_execution.return_value = {}
 
-<<<<<<< HEAD
-    record_file = os.path.join(self.record_dir,
-                               self.component.id,
-                               self.output_key,
-                               '0', 'recorded.txt')
-=======
     record_file = os.path.join(self.record_dir, self.component.id,
                                self.output_key, '0', 'recorded.txt')
->>>>>>> e30a951e
     io_utils.write_string_file(record_file, 'hello world')
     component_ids = [self.component.id]
 
